--- conflicted
+++ resolved
@@ -13,13 +13,8 @@
 import traceback
 from typing import Any, Dict
 
-<<<<<<< HEAD
-from pyais import decode as ais_decode
-from pyais.exceptions import UnknownMessageException
-=======
 from pyais import decode
 from pyais.exceptions import UnknownMessageException, MissingMultipartMessageException
->>>>>>> 90823d78
 from pyais.messages import (
     MessageType1,
     MessageType2,
@@ -195,7 +190,7 @@
 
         # Decode the binary payload
         try:
-            decoded_payload = ais_decode(binary_payload)
+            decoded_payload = decode(binary_payload)
 
             # Process the decoded payload by type
             processed_payload = {}
@@ -295,19 +290,11 @@
             )
 
         except UnknownMessageException as exception:
-<<<<<<< HEAD
-            # Only a small subset of all NMEA messages is supported,
-            # but if we get here, the external device produced a
-            # message we don't care about anyway
-            logging.warning(f"Unsupported NMEA message: {exception}")
-            return
-=======
             logging.error(f"Could not decode binary payload: {exception}")
         
         ## TODO: Investigate why these are needed
         except MissingMultipartMessageException as exception:
             logging.error(f"Message Payload Composition error: {exception}")
->>>>>>> 90823d78
 
     def main(self: Any) -> None:
         """Main loop to setup the heartbeat which keeps the TCP/IP
