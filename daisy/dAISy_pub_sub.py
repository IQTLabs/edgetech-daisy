--- conflicted
+++ resolved
@@ -3,10 +3,6 @@
 port and publishes binary and decoded payloads to the MQTT broker.
 """
 import ast
-<<<<<<< HEAD
-=======
-import coloredlogs
->>>>>>> 77789b5e
 from datetime import datetime
 import json
 import logging
@@ -14,11 +10,7 @@
 import sys
 from time import sleep
 import traceback
-<<<<<<< HEAD
 from typing import Any, Dict, Union
-=======
-from typing import Any, Dict
->>>>>>> 77789b5e
 
 import coloredlogs
 import paho.mqtt.client as mqtt
@@ -111,7 +103,6 @@
         self._connect_serial()
 
         # Log configuration parameters
-<<<<<<< HEAD
         self._log_config()
 
     def _config_callback(
@@ -155,16 +146,6 @@
         self.json_output_topic = config.get("json_output_topic", self.json_output_topic)
         self.continue_on_exception = config.get(
             "continue_on_exception", self.continue_on_exception
-=======
-        logging.info(
-            f"""DAISyPubSub initialized with parameters:
-    hostname = {hostname}
-    serial_port = {serial_port}
-    bytestring_output_topic = {bytestring_output_topic}
-    json_output_topic = {json_output_topic}
-    continue_on_exception = {continue_on_exception}
-            """
->>>>>>> 77789b5e
         )
 
         # Log configuration parameters
@@ -261,7 +242,7 @@
 
         # Decode the binary payload
         try:
-            decoded_payload = ais_decode(binary_payload)
+            decoded_payload = decode(binary_payload)
 
             # Process the decoded payload by type
             processed_payload = {}
@@ -445,10 +426,6 @@
                     traceback.print_exc()
                 else:
                     raise
-<<<<<<< HEAD
-=======
-
->>>>>>> 77789b5e
 
 
 def make_daisy() -> DAISyPubSub:
