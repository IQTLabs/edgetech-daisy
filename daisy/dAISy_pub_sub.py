--- conflicted
+++ resolved
@@ -32,16 +32,9 @@
     def __init__(
         self: Any,
         hostname: str,
-<<<<<<< HEAD
         daisy_serial_port: str,
         ais_bytestring_topic: str,
-        ais_json_topic: str,
         log_level: str = "INFO",
-=======
-        serial_port: str,
-        bytestring_output_topic: str,
-        # json_output_topic: str,
->>>>>>> 32246a24
         continue_on_exception: bool = False,
         **kwargs: Any,
     ):
@@ -55,8 +48,6 @@
                 to. Specified via docker-compose.
             ais_bytestring_topic (str): MQTT topic on which to
                 publish AIS bytestring data
-            ais_json_topic (str): MQTT topic on which to publish
-                AIS JSON data
             log_level (str): One of 'NOTSET', 'DEBUG', 'INFO', 'WARN',
                 'WARNING', 'ERROR', 'FATAL', 'CRITICAL'
             continue_on_exception (bool): Continue on unhandled
@@ -64,16 +55,9 @@
         """
         super().__init__(**kwargs)
         self.hostname = hostname
-<<<<<<< HEAD
         self.daisy_serial_port = daisy_serial_port
         self.ais_bytestring_topic = ais_bytestring_topic
-        self.ais_json_topic = ais_json_topic
         self.log_level = log_level
-=======
-        self.serial_port = serial_port
-        self.bytestring_output_topic = bytestring_output_topic
-        # self.json_output_topic = json_output_topic
->>>>>>> 32246a24
         self.continue_on_exception = continue_on_exception
 
         # Connect to the MQTT client
@@ -90,7 +74,6 @@
     hostname = {hostname}
     daisy_serial_port = {daisy_serial_port}
     ais_bytestring_topic = {ais_bytestring_topic}
-    ais_json_topic = {ais_json_topic}
     log_level = {log_level}
     continue_on_exception = {continue_on_exception}
             """
@@ -164,28 +147,12 @@
             data_payload=data["payload"],
         )
 
-        # Publish the data as JSON to the topic by type
-<<<<<<< HEAD
-        if data["type"] == "Binary AIS":
-            send_data_topic = self.ais_bytestring_topic
-
-        elif data["type"] == "Decoded AIS":
-            send_data_topic = self.ais_json_topic
-=======
-        # if data["type"] == "Binary AIS":
-        send_data_topic = self.bytestring_output_topic
-        success = self.publish_to_topic(send_data_topic, out_json)
-
-        # elif data["type"] == "Decoded AIS":
-        #     send_data_topic = self.json_output_topic
->>>>>>> 32246a24
-
+        # Publish the output JSON to the topic
+        success = self.publish_to_topic(self.ais_bytestring_topic, out_json)
         if success:
-            logging.info(f"Successfully sent data on channel {send_data_topic}: {data}")
+            logging.info(f"Successfully sent data on channel {self.ais_bytestring_topic}: {data}")
         else:
-            logging.info(f"Failed to send data on channel {send_data_topic}: {data}")
-
-        # Return True if successful else False
+            logging.info(f"Failed to send data on channel {self.ais_bytestring_topic}: {data}")
         return success
 
     def process_serial_payload(self, binary_payload: str) -> None:
@@ -287,17 +254,10 @@
     # Instantiate DAISyPubSub and execute
     daisy = DAISyPubSub(
         hostname=os.environ.get("HOSTNAME", ""),
-<<<<<<< HEAD
         mqtt_ip=os.environ.get("MQTT_IP", ""),
         daisy_serial_port=os.environ.get("DAISY_SERIAL_PORT", ""),
         ais_bytestring_topic=os.environ.get("AIS_BYTESTRING_TOPIC", ""),
-        ais_json_topic=os.environ.get("AIS_JSON_TOPIC", ""),
         log_level=os.environ.get("LOG_LEVEL"),
-=======
-        serial_port=os.environ.get("AIS_SERIAL_PORT", ""),
-        bytestring_output_topic=os.environ.get("BYTESTRING_OUTPUT_TOPIC", ""),
-        # json_output_topic=os.environ.get("JSON_OUTPUT_TOPIC", ""),
->>>>>>> 32246a24
         continue_on_exception=ast.literal_eval(
             os.environ.get("CONTINUE_ON_EXCEPTION", "False")
         ),
